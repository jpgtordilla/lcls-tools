################################################################################
# Utility classes for superconducting linac
# NOTE: For some reason, using python 3 style type annotations causes circular
#       import issues, so leaving as python 2 style for now
################################################################################
from datetime import datetime
from time import sleep
from typing import Dict, List, Type

from epics import PV, caget, caput
from numpy import sign

import lcls_tools.superconducting.scLinacUtils as utils
from lcls_tools.common.pyepics_tools.pyepicsUtils import EPICS_INVALID_VAL


class SSA:
    def __init__(self, cavity):
        # type: (Cavity) -> None
        self.cavity: Cavity = cavity
        self.pvPrefix = self.cavity.pvPrefix + "SSA:"
        
        self.statusPV: str = (self.pvPrefix + "StatusMsg")
        self.turnOnPV: PV = PV(self.pvPrefix + "PowerOn")
        self.turnOffPV: PV = PV(self.pvPrefix + "PowerOff")
        self.resetPV: str = self.pvPrefix + "FaultReset"
        
        self.calibrationStartPV: PV = PV(self.pvPrefix + "CALSTRT")
        self.calibrationStatusPV: PV = PV(self.pvPrefix + "CALSTS")
        self.calResultStatusPV: PV = PV(self.pvPrefix + "CALSTAT")
        
        self.currentSlopePV: PV = PV(self.pvPrefix + "SLOPE")
        self.measuredSlopePV: PV = PV(self.pvPrefix + "SLOPE_NEW")
        
        self.maxdrive_setpoint_pv: str = self.pvPrefix + "DRV_MAX_REQ"
        self.saved_maxdrive_pv: str = self.pvPrefix + "DRV_MAX_SAVE"
    
    @property
    def drivemax(self):
        saved_val = caget(self.saved_maxdrive_pv)
        return (1 if self.cavity.cryomodule.isHarmonicLinearizer
                else (saved_val if saved_val else 0.8))
    
    def calibrate(self, drivemax):
        print(f"Trying SSA calibration with drivemax {drivemax}")
        if drivemax < 0.5:
            raise utils.SSACalibrationError("Requested drive max too low")
        
        while caput(self.maxdrive_setpoint_pv, drivemax, wait=True) != 1:
            print("Setting max drive")
        
        try:
            if self.cavity.abort_flag:
                raise utils.CavityAbortError(
                        f"Abort requested for {self}")
            self.runCalibration()
        
        except utils.SSACalibrationError as e:
            print("SSA Calibration failed, retrying")
            self.calibrate(drivemax - 0.02)
    
    def turnOn(self):
        self.setPowerState(True)
    
    def turnOff(self):
        self.setPowerState(False)
    
    def reset(self):
        print("Resetting SSA...")
        caput(self.resetPV, 1, wait=True)
        while caget(self.statusPV) == utils.SSA_STATUS_RESETTING_FAULTS_VALUE:
            sleep(1)
        if caget(self.statusPV) in [utils.SSA_STATUS_FAULTED_VALUE,
                                    utils.SSA_STATUS_FAULT_RESET_FAILED_VALUE]:
            raise utils.SSAFaultError("Unable to reset SSA")
    
    def setPowerState(self, turnOn: bool):
        print("\nSetting SSA power...")
        
        if turnOn:
            if caget(self.statusPV) != utils.SSA_STATUS_ON_VALUE:
                while caput(self.turnOnPV.pvname, 1, wait=True) != 1:
                    print("Trying to power on SSA")
                while caget(self.statusPV) != utils.SSA_STATUS_ON_VALUE:
                    print("waiting for SSA to turn on")
                    sleep(1)
        else:
            if caget(self.statusPV) == utils.SSA_STATUS_ON_VALUE:
                while caput(self.turnOffPV.pvname, 1, wait=True) != 1:
                    print("Trying to power off SSA")
                while caget(self.statusPV) == utils.SSA_STATUS_ON_VALUE:
                    print("waiting for SSA to turn off")
                    sleep(1)
        
        print("SSA power set\n")
    
    def runCalibration(self):
        """
        Runs the SSA through its range and finds the slope that describes
        the relationship between SSA drive signal and output power
        :return:
        """
        self.reset()
        self.setPowerState(True)
        
        self.cavity.reset_interlocks()
        
        print(f"Running SSA Calibration for {self.cavity}")
        utils.runCalibration(startPV=self.calibrationStartPV,
                             statusPV=self.calibrationStatusPV,
                             exception=utils.SSACalibrationError,
                             resultStatusPV=self.calResultStatusPV)
        
        print(f"Pushing SSA calibration results for {self.cavity}")
        utils.pushAndSaveCalibrationChange(measuredPV=self.measuredSlopePV,
                                           currentPV=self.currentSlopePV,
                                           lowerLimit=utils.SSA_SLOPE_LOWER_LIMIT,
                                           upperLimit=utils.SSA_SLOPE_UPPER_LIMIT,
                                           pushPV=self.cavity.pushSSASlopePV,
                                           savePV=self.cavity.saveSSASlopePV,
                                           exception=utils.SSACalibrationError)


class StepperTuner:
    def __init__(self, cavity):
        # type (Cavity) -> None
        
        self.cavity: Cavity = cavity
        self.pvPrefix: str = self.cavity.pvPrefix + "STEP:"
        
        self.move_pos_pv: PV = PV(self.pvPrefix + "MOV_REQ_POS")
        self.move_neg_pv: PV = PV(self.pvPrefix + "MOV_REQ_NEG")
        self.abort_pv: PV = PV(self.pvPrefix + "ABORT_REQ")
        self.step_des_pv: PV = PV(self.pvPrefix + "NSTEPS")
        self.max_steps_pv: PV = PV(self.pvPrefix + "NSTEPS.DRVH")
        self.speed_pv: PV = PV(self.pvPrefix + "VELO")
        self.step_tot_pv: PV = PV(self.pvPrefix + "REG_TOTABS")
        self.step_signed_pv: PV = PV(self.pvPrefix + "REG_TOTSGN")
        self.reset_tot_pv: PV = PV(self.pvPrefix + "TOTABS_RESET")
        self._reset_signed_pv: PV = None
        self.steps_cold_landing_pv: PV = PV(self.pvPrefix + "NSTEPS_COLD")
        self.push_signed_cold_pv: PV = PV(self.pvPrefix + "PUSH_NSTEPS_COLD.PROC")
        self.push_signed_park_pv: PV = PV(self.pvPrefix + "PUSH_NSTEPS_PARK.PROC")
        self.motor_moving_pv: PV = PV(self.pvPrefix + "STAT_MOV")
        self.motor_done_pv: PV = PV(self.pvPrefix + "STAT_DONE")
        self._limit_switch_a_pv: PV = None
        self._limit_switch_b_pv: PV = None
        
        self.abort_flag: bool = False
    
    @property
    def reset_signed_pv(self):
        if not self._reset_signed_pv:
            self._reset_signed_pv = PV(self.pvPrefix + "TOTSGN_RESET")
            self._reset_signed_pv.connect()
        return self._reset_signed_pv
    
    @property
    def limit_switch_a_pv(self) -> PV:
        if not self._limit_switch_a_pv:
            self._limit_switch_a_pv = PV(self.pvPrefix + "STAT_LIMA")
            self._limit_switch_a_pv.connect()
        return self._limit_switch_a_pv
    
    @property
    def limit_switch_b_pv(self) -> PV:
        if not self._limit_switch_b_pv:
            self._limit_switch_b_pv = PV(self.pvPrefix + "STAT_LIMB")
            self._limit_switch_b_pv.connect()
        return self._limit_switch_b_pv
    
    def restoreDefaults(self):
        caput(self.max_steps_pv.pvname, utils.DEFAULT_STEPPER_MAX_STEPS, wait=True)
        caput(self.speed_pv.pvname, utils.DEFAULT_STEPPER_SPEED, wait=True)
    
    def move(self, numSteps: int, maxSteps: int = utils.DEFAULT_STEPPER_MAX_STEPS,
             speed: int = utils.DEFAULT_STEPPER_SPEED, changeLimits: bool = True):
        """
        :param numSteps: positive for increasing cavity length, negative for decreasing
        :param maxSteps: the maximum number of steps allowed at once
        :param speed: the speed of the motor in steps/second
        :param changeLimits: whether or not to change the speed and steps
        :return:
        """
        
        if (self.limit_switch_a_pv.value == utils.STEPPER_ON_LIMIT_SWITCH_VALUE
                or self.limit_switch_b_pv.value == utils.STEPPER_ON_LIMIT_SWITCH_VALUE):
            raise utils.StepperError("Stepper motor on limit switch")
        
        if changeLimits:
            # on the off chance that someone tries to write a negative maximum
            caput(self.max_steps_pv.pvname, abs(maxSteps), wait=True)
            
            # make sure that we don't exceed the speed limit as defined by the tuner experts
            caput(self.speed_pv.pvname,
                  speed if speed < utils.MAX_STEPPER_SPEED
                  else utils.MAX_STEPPER_SPEED, wait=True)
        
        if abs(numSteps) <= maxSteps:
            caput(self.step_des_pv.pvname, abs(numSteps), wait=True)
            self.issueMoveCommand(numSteps)
            self.restoreDefaults()
        else:
            caput(self.step_des_pv.pvname, maxSteps, wait=True)
            self.issueMoveCommand(numSteps)
            
            self.move(numSteps - (sign(numSteps) * maxSteps), maxSteps, speed,
                      False)
    
    def issueMoveCommand(self, numSteps):
        
        # this is necessary because the tuners for the HLs move the other direction
        if self.cavity.cryomodule.isHarmonicLinearizer:
            numSteps *= -1
        
        if sign(numSteps) == 1:
            caput(self.move_pos_pv.pvname, 1, wait=True)
        else:
            caput(self.move_neg_pv.pvname, 1, wait=True)
        
        print("Waiting 5s for the motor to start moving")
        sleep(5)
        
        while self.motor_moving_pv.value == 1:
            if self.abort_flag:
                self.abort_pv.put(1)
                raise utils.StepperAbortError(
<<<<<<< HEAD
                        f"Abort Requested for {self} stepper tuner")
=======
                        f"Abort requested for {self.cavity.cryomodule.name} cavity {self.cavity.number} stepper tuner")
>>>>>>> 2da63e69
            
            print("Motor moving", datetime.now())
            sleep(1)
            if (abs(self.cavity.detune_best_PV.value) > 150000
                    and self.cavity.freq_stop_pv.value != 400000):
                self.cavity.set_chirp_range(400000)
        
        if self.motor_done_pv.value != 1:
            raise utils.StepperError(f"Motor for not in expected state for {self}")
        
        print("Motor done")


class Piezo:
    def __init__(self, cavity):
        # type (Cavity) -> None
        self.cavity: Cavity = cavity
        self.pvPrefix: str = self.cavity.pvPrefix + "PZT:"
        self.enable_PV: PV = PV(self.pvPrefix + "ENABLE")
        self.feedback_mode_PV: PV = PV(self.pvPrefix + "MODECTRL")
        self.dc_setpoint_PV: PV = PV(self.pvPrefix + "DAC_SP")
        self.bias_voltage_PV: PV = PV(self.pvPrefix + "BIAS")
    
    def enable_feedback(self):
        self.enable_PV.put(utils.PIEZO_DISABLE_VALUE)
        self.dc_setpoint_PV.put(25)
        self.feedback_mode_PV.put(utils.PIEZO_MANUAL_VALUE)
        self.enable_PV.put(utils.PIEZO_ENABLE_VALUE)


class Cavity:
    def __init__(self, cavityNum, rackObject, ssaClass=SSA,
                 stepperClass=StepperTuner, piezoClass=Piezo):
        # type: (int, Rack, Type[SSA], Type[StepperTuner], Type[Piezo]) -> None
        """
        Parameters
        ----------
        cavityNum: int cavity number i.e. 1 - 8
        rackObject: the rack object the cavities belong to
        """
        
        self.number = cavityNum
        self.rack: Rack = rackObject
        self.cryomodule: Cryomodule = self.rack.cryomodule
        self.linac = self.cryomodule.linac
        
        if self.cryomodule.isHarmonicLinearizer:
            self.length = 0.346
            self.frequency = 3.9e9
            self.loaded_q_lower_limit = utils.LOADED_Q_LOWER_LIMIT_HL
            self.loaded_q_upper_limit = utils.LOADED_Q_UPPER_LIMIT_HL
        else:
            self.length = 1.038
            self.frequency = 1.3e9
            self.loaded_q_lower_limit = utils.LOADED_Q_LOWER_LIMIT
            self.loaded_q_upper_limit = utils.LOADED_Q_UPPER_LIMIT
        
        self.pvPrefix = "ACCL:{LINAC}:{CRYOMODULE}{CAVITY}0:".format(LINAC=self.linac.name,
                                                                     CRYOMODULE=self.cryomodule.name,
                                                                     CAVITY=self.number)
        
        self.ctePrefix = "CTE:CM{cm}:1{cav}".format(cm=self.cryomodule.name,
                                                    cav=self.number)
        
        self.ssa = ssaClass(self)
        self.steppertuner = stepperClass(self)
        self.piezo = piezoClass(self)
        
        self.pushSSASlopePV: PV = PV(self.pvPrefix + "PUSH_SSA_SLOPE.PROC")
        self.saveSSASlopePV: PV = PV(self.pvPrefix + "SAVE_SSA_SLOPE.PROC")
        self.interlockResetPV: PV = PV(self.pvPrefix + "INTLK_RESET_ALL")
        
        self.drivelevelPV: PV = PV(self.pvPrefix + "SEL_ASET")
        
        self.cavityCalibrationStartPV: PV = PV(self.pvPrefix + "PROBECALSTRT")
        self.cavityCalibrationStatusPV: PV = PV(self.pvPrefix + "PROBECALSTS")
        
        self.currentQLoadedPV: PV = PV(self.pvPrefix + "QLOADED")
        self.measuredQLoadedPV: PV = PV(self.pvPrefix + "QLOADED_NEW")
        self.pushQLoadedPV: PV = PV(self.pvPrefix + "PUSH_QLOADED.PROC")
        self.saveQLoadedPV: PV = PV(self.pvPrefix + "SAVE_QLOADED.PROC")
        
        self.currentCavityScalePV: PV = PV(self.pvPrefix + "CAV:SCALER_SEL.B")
        self.measuredCavityScalePV: PV = PV(self.pvPrefix + "CAV:CAL_SCALEB_NEW")
        self.pushCavityScalePV: PV = PV(self.pvPrefix + "PUSH_CAV_SCALE.PROC")
        self.saveCavityScalePV: PV = PV(self.pvPrefix + "SAVE_CAV_SCALE.PROC")
        
        self.selAmplitudeDesPV: PV = PV(self.pvPrefix + "ADES")
        self.selAmplitudeActPV: PV = PV(self.pvPrefix + "AACTMEAN")
        self.ades_max_PV: PV = PV(self.pvPrefix + "ADES_MAX")
        
        self.rfModeCtrlPV: PV = PV(self.pvPrefix + "RFMODECTRL")
        self.rfModePV: PV = PV(self.pvPrefix + "RFMODE")
        
        self._rfStatePV: PV = None
        self.rfControlPV: PV = PV(self.pvPrefix + "RFCTRL")
        
        self.pulseGoButtonPV: PV = PV(self.pvPrefix + "PULSE_DIFF_SUM")
        self.pulseStatusPV = PV(self.pvPrefix + "PULSE_STATUS")
        self.pulseOnTimePV: PV = PV(self.pvPrefix + "PULSE_ONTIME")
        
        self.revWaveformPV: PV = PV(self.pvPrefix + "REV:AWF")
        self.fwdWaveformPV: PV = PV(self.pvPrefix + "FWD:AWF")
        self.cavWaveformPV: PV = PV(self.pvPrefix + "CAV:AWF")
        
        self.stepper_temp_pv: str = self.pvPrefix + "STEPTEMP"
        self.detune_best_PV: PV = PV(self.pvPrefix + "DFBEST")
        self.detune_rfs_PV: PV = PV(self.pvPrefix + "DF")
        
        self.rf_permit_pv: str = self.pvPrefix + "RFPERMIT"
        
        self.quench_latch_pv: str = self.pvPrefix + "QUENCH_LTCH"
        self.quench_bypass_pv: str = self.pvPrefix + "QUENCH_BYP"
        
        self.cw_data_decim_pv: str = self.pvPrefix + "ACQ_DECIM_SEL.A"
        self.pulsed_data_decim_pv: str = self.pvPrefix + "ACQ_DECIM_SEL.C"
        
        self._tune_config_pv: PV = None
        self.chirp_prefix = self.pvPrefix + "CHIRP:"
        
        self._freq_start_pv: str = None
        self._freq_stop_pv: str = None
        
        self.abort_flag: bool = False
    
    def __str__(self):
        return f"{self.linac.name} CM{self.cryomodule.name} Cavity {self.number}"
    
    @property
    def tune_config_pv(self) -> PV:
        if not self._tune_config_pv:
            self._tune_config_pv = PV(self.pvPrefix + "TUNE_CONFIG")
        return self._tune_config_pv
    
    @property
    def freq_start_pv(self) -> PV:
        if not self._freq_start_pv:
            self._freq_start_pv = PV(self.chirp_prefix + "FREQ_START")
            self._freq_start_pv.connect()
        return self._freq_start_pv
    
    @property
    def freq_stop_pv(self) -> PV:
        if not self._freq_stop_pv:
            self._freq_stop_pv = PV(self.chirp_prefix + "FREQ_STOP")
            self._freq_stop_pv.connect()
        return self._freq_stop_pv
    
    def set_chirp_range(self, offset: int):
        offset = abs(offset)
        print(f"Setting chirp range for {self} to +/- {offset} Hz")
        self.freq_start_pv.put(-offset, wait=True)
        self.freq_stop_pv.put(offset, wait=True)
        print(f"Chirp range set for {self}")
    
    @property
    def rfStatePV(self) -> PV:
        if not self._rfStatePV:
            self._rfStatePV = PV(self.pvPrefix + "RFSTATE")
        return self._rfStatePV
    
    def move_to_resonance(self):
        self.auto_tune(des_detune=0,
                       config_val=utils.TUNE_CONFIG_RESONANCE_VALUE)
    
    def auto_tune(self, des_detune, config_val):
        self.setup_tuning()
        
        cm_name = self.cryomodule.name
        cav_num = self.number
        
        delta = self.detune_best_PV.value - des_detune
        steps_per_hz = (utils.ESTIMATED_MICROSTEPS_PER_HZ_HL
                        if self.cryomodule.isHarmonicLinearizer
                        else utils.ESTIMATED_MICROSTEPS_PER_HZ)
        
        if self.detune_best_PV.severity == 3:
            raise utils.DetuneError(f"Detune for {self} is invalid")
        
        while abs(delta) > 50:
            if caget(self.quench_latch_pv) == 1:
                raise utils.QuenchError(f"{self} quenched, aborting autotune")
            est_steps = int(0.9 * delta * steps_per_hz)
            
            print(f"Moving stepper for {self} {est_steps} steps")
            
            self.tune_config_pv.put(utils.TUNE_CONFIG_OTHER_VALUE)
            
            self.steppertuner.move(est_steps,
                                   maxSteps=utils.DEFAULT_STEPPER_MAX_STEPS,
                                   speed=utils.MAX_STEPPER_SPEED)
            delta = caget(self.detune_best_PV.pvname) - des_detune
        
        self.tune_config_pv.put(config_val)
    
    def checkAndSetOnTime(self):
        """
        In pulsed mode the cavity has a duty cycle determined by the on time and
        off time. We want the on time to be 70 ms or else the various cavity
        parameters calculated from the waveform (e.g. the RF gradient) won't be
        accurate.
        :return:
        """
        print("Checking RF Pulse On Time...")
        if self.pulseOnTimePV.value != utils.NOMINAL_PULSED_ONTIME:
            print("Setting RF Pulse On Time to {ontime} ms".format(ontime=utils.NOMINAL_PULSED_ONTIME))
            self.pulseOnTimePV.put(utils.NOMINAL_PULSED_ONTIME)
            self.pushGoButton()
    
    def pushGoButton(self):
        """
        Many of the changes made to a cavity don't actually take effect until the
        go button is pressed
        :return:
        """
        self.pulseGoButtonPV.put(1)
        while self.pulseStatusPV.value < 2:
            print("waiting for pulse state", datetime.now())
            sleep(1)
        if self.pulseStatusPV.value > 2:
            raise utils.PulseError("Unable to pulse cavity")
    
    def turnOn(self):
        self.setPowerState(True)
    
    def turnOff(self):
        self.setPowerState(False)
    
    def setPowerState(self, turnOn: bool):
        """
        Turn the cavity on or off
        :param turnOn:
        :return:
        """
        desiredState = (1 if turnOn else 0)
        
        print(f"\nSetting RF State for {self}")
        caput(self.rfControlPV.pvname, desiredState, wait=True)
        while self.rfStatePV.value != desiredState:
            print(f"Waiting for RF state to change for {self}")
            sleep(1)
        
        print(f"RF state set for {self}")
    
    def setup_SELAP(self, desAmp: float = 5):
        self.setup_rf(desAmp)
        
        caput(self.rfModeCtrlPV.pvname, utils.RF_MODE_SELAP, wait=True)
        print(f"{self} set up in SELAP")
    
    def setup_SELA(self, desAmp: float = 5):
        self.setup_rf(desAmp)
        
        caput(self.rfModeCtrlPV.pvname, utils.RF_MODE_SELA, wait=True)
        print(f"{self} set up in SELA")
    
    def check_abort(self):
        if self.abort_flag:
            raise utils.CavityAbortError(f"Abort requested for {self}")
    
    def setup_rf(self, desAmp):
        if desAmp > caget(self.ades_max_PV.pvname):
            print(f"Requested amplitude for {self} too high - ramping up to AMAX instead")
            desAmp = caget(self.ades_max_PV.pvname)
        print(f"setting up {self}")
        self.turnOff()
        self.ssa.calibrate(self.ssa.drivemax)
        self.move_to_resonance()
        
        caput(self.quench_bypass_pv, 1, wait=True)
        self.runCalibration()
        caput(self.quench_bypass_pv, 0, wait=True)
        
        self.check_abort()
        
        print(f"Setting data decimation PVs for {self}")
        caput(self.cw_data_decim_pv, 255, wait=True)
        caput(self.pulsed_data_decim_pv, 255, wait=True)
        
        self.check_abort()
        
        caput(self.selAmplitudeDesPV.pvname, min(5, desAmp), wait=True)
        caput(self.rfModeCtrlPV.pvname, utils.RF_MODE_SEL, wait=True)
        caput(self.piezo.feedback_mode_PV.pvname, utils.PIEZO_FEEDBACK_VALUE, wait=True)
        caput(self.rfModeCtrlPV.pvname, utils.RF_MODE_SELA, wait=True)
        
        self.check_abort()
        
        if desAmp <= 10:
            self.walk_amp(desAmp, 0.5)
        
        else:
            self.walk_amp(10, 0.5)
            self.walk_amp(desAmp, 0.1)
    
    def setup_tuning(self):
        # self.turnOff()
        print(f"enabling {self} piezo")
        self.piezo.enable_PV.put(utils.PIEZO_ENABLE_VALUE)
        
        print(f"setting {self} piezo to manual")
        self.piezo.feedback_mode_PV.put(utils.PIEZO_MANUAL_VALUE)
        
        print(f"setting {self} piezo DC voltage offset to 0V")
        self.piezo.dc_setpoint_PV.put(0)
        
        print(f"setting {self} piezo bias voltage to 25V")
        self.piezo.bias_voltage_PV.put(25)
        
        print(f"setting {self} drive level to {utils.SAFE_PULSED_DRIVE_LEVEL}")
        self.drivelevelPV.put(utils.SAFE_PULSED_DRIVE_LEVEL)
        
        print(f"setting {self} RF to chirp")
        self.rfModeCtrlPV.put(utils.RF_MODE_CHIRP)
        
        print(f"turning {self} RF on and waiting 5s for detune to catch up")
        self.ssa.turnOn()
        
        self.reset_interlocks()
        
        self.turnOn()
        sleep(5)
        
        if self.detune_best_PV.severity == EPICS_INVALID_VAL:
            raise utils.DetuneError(f"{self} Detune PV invalid. Either expand the chirp"
                                    " range or use the rack large frequency scan"
                                    " to find the detune.")
    
    def reset_interlocks(self, retry=True):
        print(f"Resetting interlocks for {self} and waiting 3s")
        self.interlockResetPV.put(1, wait=True)
        sleep(3)
        
        if retry:
            count = 0
            wait = 5
            while caget(self.rf_permit_pv) == 0 and count < 3 and caget(self.quench_latch_pv) != 0:
                print(f"{self} reset unsuccessful, retrying and waiting {wait} seconds")
                self.interlockResetPV.put(1, wait=True)
                sleep(wait)
                count += 1
                wait += 2
            if caget(self.rf_permit_pv) == 0:
                raise utils.CavityFaultError(f"{self} still faulted after 3 reset attempts")
    
    def runCalibration(self):
        """
        Calibrates the cavity's RF probe so that the amplitude readback will be
        accurate. Also measures the loaded Q (quality factor) of the cavity power
        coupler
        :return:
        """
        
        self.reset_interlocks()
        
        print(f"setting {self} drive to {utils.SAFE_PULSED_DRIVE_LEVEL}")
        self.drivelevelPV.put(utils.SAFE_PULSED_DRIVE_LEVEL)
        
        print(f"running {self} calibration")
        utils.runCalibration(startPV=self.cavityCalibrationStartPV,
                             statusPV=self.cavityCalibrationStatusPV,
                             exception=utils.CavityQLoadedCalibrationError)
        
        print(f"pushing {self} calibration results")
        utils.pushAndSaveCalibrationChange(measuredPV=self.measuredQLoadedPV,
                                           currentPV=self.currentQLoadedPV,
                                           lowerLimit=self.loaded_q_lower_limit,
                                           upperLimit=self.loaded_q_upper_limit,
                                           pushPV=self.pushQLoadedPV,
                                           savePV=self.saveQLoadedPV,
                                           exception=utils.CavityQLoadedCalibrationError)
        
        utils.pushAndSaveCalibrationChange(measuredPV=self.measuredCavityScalePV,
                                           currentPV=self.currentCavityScalePV,
                                           lowerLimit=utils.CAVITY_SCALE_LOWER_LIMIT,
                                           upperLimit=utils.CAVITY_SCALE_UPPER_LIMIT,
                                           pushPV=self.pushCavityScalePV,
                                           savePV=self.saveCavityScalePV,
                                           exception=utils.CavityScaleFactorCalibrationError)
        
        print(f"{self} calibration successful")
    
    def walk_amp(self, des_amp, step_size):
        print(f"walking {self} to {des_amp}")
        
        while caget(self.selAmplitudeDesPV.pvname) <= (des_amp - step_size):
            self.check_abort()
            if caget(self.quench_latch_pv) == 1:
                raise utils.QuenchError(f"{self} quench detected, aborting rampup")
            caput(self.selAmplitudeDesPV.pvname,
                  self.selAmplitudeDesPV.value + step_size, wait=True)
            # to avoid tripping sensitive interlock
            sleep(0.1)
        
        if caget(self.selAmplitudeDesPV.pvname) != des_amp:
            caput(self.selAmplitudeDesPV.pvname, des_amp)
        
        print(f"{self} at {des_amp}")


class Magnet:
    def __init__(self, magnettype, cryomodule):
        # type: (str, Cryomodule) -> None
        self.pvprefix = "{magnettype}:{linac}:{cm}85:".format(magnettype=magnettype,
                                                              linac=cryomodule.linac.name,
                                                              cm=cryomodule.name)
        self.name = magnettype
        self.cryomodule: Cryomodule = cryomodule
        self.bdesPV: PV = PV(self.pvprefix + 'BDES')
        self.controlPV: PV = PV(self.pvprefix + 'CTRL')
        self.interlockPV: PV = PV(self.pvprefix + 'INTLKSUMY')
        self.ps_statusPV: PV = PV(self.pvprefix + 'STATE')
        self.bactPV: PV = PV(self.pvprefix + 'BACT')
        self.iactPV: PV = PV(self.pvprefix + 'IACT')
        # changing IDES immediately perturbs
        self.idesPV: PV = PV(self.pvprefix + 'IDES')
    
    @property
    def bdes(self):
        return self.bdesPV.value
    
    @bdes.setter
    def bdes(self, value):
        self.bdesPV.put(value)
        self.controlPV.put(utils.MAGNET_TRIM_VALUE)
    
    def reset(self):
        self.controlPV.put(utils.MAGNET_RESET_VALUE)
    
    def turnOn(self):
        self.controlPV.put(utils.MAGNET_ON_VALUE)
    
    def turnOff(self):
        self.controlPV.put(utils.MAGNET_OFF_VALUE)
    
    def degauss(self):
        self.controlPV.put(utils.MAGNET_DEGAUSS_VALUE)
    
    def trim(self):
        self.controlPV.put(utils.MAGNET_TRIM_VALUE)


class Rack:
    def __init__(self, rackName, cryoObject, cavityClass=Cavity, ssaClass=SSA,
                 stepperClass=StepperTuner, piezoClass=Piezo):
        # type: (str, Cryomodule, Type[Cavity], Type[SSA], Type[StepperTuner], Type[Piezo]) -> None
        """
        Parameters
        ----------
        rackName: str name of rack (always either "A" or "B")
        cryoObject: the cryomodule object this rack belongs to
        cavityClass: cavity object
        """
        
        self.cryomodule = cryoObject
        self.rackName = rackName
        self.cavities: Dict[int, Cavity] = {}
        self.pvPrefix = self.cryomodule.pvPrefix + "RACK{RACK}:".format(RACK=self.rackName)
        
        if rackName == "A":
            # rack A always has cavities 1 - 4
            for cavityNum in range(1, 5):
                self.cavities[cavityNum] = cavityClass(cavityNum=cavityNum,
                                                       rackObject=self,
                                                       ssaClass=ssaClass,
                                                       stepperClass=stepperClass,
                                                       piezoClass=piezoClass)
        
        elif rackName == "B":
            # rack B always has cavities 5 - 8
            for cavityNum in range(5, 9):
                self.cavities[cavityNum] = cavityClass(cavityNum=cavityNum,
                                                       rackObject=self,
                                                       ssaClass=ssaClass,
                                                       stepperClass=stepperClass,
                                                       piezoClass=piezoClass)
        
        else:
            raise Exception(f"Bad rack name {rackName}")


class Cryomodule:
    
    def __init__(self, cryoName, linacObject, cavityClass=Cavity,
                 magnetClass=Magnet, rackClass=Rack, isHarmonicLinearizer=False,
                 ssaClass=SSA, stepperClass=StepperTuner, piezoClass=Piezo):
        # type: (str, Linac, Type[Cavity], Type[Magnet], Type[Rack], bool, Type[SSA], Type[StepperTuner], Type[Piezo]) -> None
        """
        Parameters
        ----------
        cryoName: str name of Cryomodule i.e. "02", "03", "H1", "H2"
        linacObject: the linac object this cryomodule belongs to i.e. CM02 is in linac L1B
        cavityClass: cavity object
        """
        
        self.name: str = cryoName
        self.linac: Linac = linacObject
        self.isHarmonicLinearizer = isHarmonicLinearizer
        
        if not isHarmonicLinearizer:
            self.quad: Magnet = magnetClass("QUAD", self)
            self.xcor: Magnet = magnetClass("XCOR", self)
            self.ycor: Magnet = magnetClass("YCOR", self)
        
        self.pvPrefix = "ACCL:{LINAC}:{CRYOMODULE}00:".format(LINAC=self.linac.name,
                                                              CRYOMODULE=self.name)
        self.ctePrefix = "CTE:CM{cm}:".format(cm=self.name)
        self.cvtPrefix = "CVT:CM{cm}:".format(cm=self.name)
        self.cpvPrefix = "CPV:CM{cm}:".format(cm=self.name)
        self.jtPrefix = "CLIC:CM{cm}:3001:PVJT:".format(cm=self.name)
        
        self.dsLevelPV: str = "CLL:CM{cm}:2301:DS:LVL".format(cm=self.name)
        self.usLevelPV: str = "CLL:CM{cm}:2601:US:LVL".format(cm=self.name)
        self.dsPressurePV: str = "CPT:CM{cm}:2302:DS:PRESS".format(cm=self.name)
        self.jtValveReadbackPV: str = self.jtPrefix + "ORBV"
        self.heater_readback_pv: str = f"CPIC:CM{self.name}:0000:EHCV:ORBV"
        
        self.racks = {"A": rackClass(rackName="A", cryoObject=self,
                                     cavityClass=cavityClass,
                                     ssaClass=ssaClass,
                                     stepperClass=stepperClass,
                                     piezoClass=piezoClass),
                      "B": rackClass(rackName="B", cryoObject=self,
                                     cavityClass=cavityClass,
                                     ssaClass=ssaClass,
                                     stepperClass=stepperClass,
                                     piezoClass=piezoClass)}
        
        self.cavities: Dict[int, cavityClass] = {}
        self.cavities.update(self.racks["A"].cavities)
        self.cavities.update(self.racks["B"].cavities)
        
        if isHarmonicLinearizer:
            # two cavities share one SSA, this is the mapping
            cavity_ssa_pairs = [(1, 5), (2, 6), (3, 7), (4, 8)]
            
            for (leader, follower) in cavity_ssa_pairs:
                self.cavities[follower].ssa = self.cavities[leader].ssa
            self.couplerVacuumPVs: List[PV] = [PV(self.linac.vacuumPrefix + '{cm}09:COMBO_P'.format(cm=self.name)),
                                               PV(self.linac.vacuumPrefix + '{cm}19:COMBO_P'.format(cm=self.name))]
        else:
            self.couplerVacuumPVs: List[PV] = [PV(self.linac.vacuumPrefix + '{cm}14:COMBO_P'.format(cm=self.name))]
        
        self.vacuumPVs: List[str] = [pv.pvname for pv in (self.couplerVacuumPVs
                                                          + self.linac.beamlineVacuumPVs
                                                          + self.linac.insulatingVacuumPVs)]


class Linac:
    def __init__(self, linacName, beamlineVacuumInfixes, insulatingVacuumCryomodules):
        # type: (str, List[str], List[str]) -> None
        """
        Parameters
        ----------
        linacName: str name of Linac i.e. "L0B", "L1B", "L2B", "L3B"
        """
        
        self.name = linacName
        self.cryomodules: Dict[str, Cryomodule] = {}
        self.vacuumPrefix = 'VGXX:{linac}:'.format(linac=self.name)
        
        self.beamlineVacuumPVs = [PV(self.vacuumPrefix
                                     + '{infix}:COMBO_P'.format(infix=infix))
                                  for infix in beamlineVacuumInfixes]
        self.insulatingVacuumPVs = [PV(self.vacuumPrefix
                                       + '{cm}96:COMBO_P'.format(cm=cm))
                                    for cm in insulatingVacuumCryomodules]
    
    def addCryomodules(self, cryomoduleStringList: List[str], cryomoduleClass: Type[Cryomodule] = Cryomodule,
                       cavityClass: Type[Cavity] = Cavity, rackClass: Type[Rack] = Rack,
                       magnetClass: Type[Magnet] = Magnet, isHarmonicLinearizer: bool = False,
                       ssaClass: Type[SSA] = SSA, stepperClass: Type[StepperTuner] = StepperTuner):
        for cryomoduleString in cryomoduleStringList:
            self.addCryomodule(cryomoduleName=cryomoduleString,
                               cryomoduleClass=cryomoduleClass,
                               cavityClass=cavityClass, rackClass=rackClass,
                               magnetClass=magnetClass,
                               isHarmonicLinearizer=isHarmonicLinearizer,
                               ssaClass=ssaClass,
                               stepperClass=stepperClass)
    
    def addCryomodule(self, cryomoduleName: str, cryomoduleClass: Type[Cryomodule] = Cryomodule,
                      cavityClass: Type[Cavity] = Cavity, rackClass: Type[Rack] = Rack,
                      magnetClass: Type[Magnet] = Magnet,
                      isHarmonicLinearizer: bool = False, ssaClass: Type[SSA] = SSA,
                      stepperClass: Type[StepperTuner] = StepperTuner):
        self.cryomodules[cryomoduleName] = cryomoduleClass(cryoName=cryomoduleName,
                                                           linacObject=self,
                                                           cavityClass=cavityClass,
                                                           rackClass=rackClass,
                                                           magnetClass=magnetClass,
                                                           isHarmonicLinearizer=isHarmonicLinearizer,
                                                           ssaClass=ssaClass,
                                                           stepperClass=stepperClass)


# Global list of superconducting linac objects
L0B = ["01"]
L1B = ["02", "03"]
L1BHL = ["H1", "H2"]
L2B = ["04", "05", "06", "07", "08", "09", "10", "11", "12", "13", "14", "15"]
L3B = ["16", "17", "18", "19", "20", "21", "22", "23", "24", "25", "26", "27",
       "28", "29", "30", "31", "32", "33", "34", "35"]

LINAC_TUPLES = [("L0B", L0B), ("L1B", L1B), ("L2B", L2B), ("L3B", L3B)]

BEAMLINEVACUUM_INFIXES = [['0198'], ['0202', 'H292'], ['0402', '1592'], ['1602', '2594', '2598', '3592']]
INSULATINGVACUUM_CRYOMODULES = [['01'], ['02', 'H1'], ['04', '06', '08', '10', '12', '14'],
                                ['16', '18', '20', '22', '24', '27', '29', '31', '33', '34']]

linacs = {"L0B": Linac("L0B", beamlineVacuumInfixes=BEAMLINEVACUUM_INFIXES[0],
                       insulatingVacuumCryomodules=INSULATINGVACUUM_CRYOMODULES[0]),
          "L1B": Linac("L1B", beamlineVacuumInfixes=BEAMLINEVACUUM_INFIXES[1],
                       insulatingVacuumCryomodules=INSULATINGVACUUM_CRYOMODULES[1]),
          "L2B": Linac("L2B", beamlineVacuumInfixes=BEAMLINEVACUUM_INFIXES[2],
                       insulatingVacuumCryomodules=INSULATINGVACUUM_CRYOMODULES[2]),
          "L3B": Linac("L3B", beamlineVacuumInfixes=BEAMLINEVACUUM_INFIXES[3],
                       insulatingVacuumCryomodules=INSULATINGVACUUM_CRYOMODULES[3])}

ALL_CRYOMODULES = L0B + L1B + L1BHL + L2B + L3B


class CryoDict(dict):
    def __init__(self, cryomoduleClass: Type[Cryomodule] = Cryomodule,
                 cavityClass: Type[Cavity] = Cavity,
                 magnetClass: Type[Magnet] = Magnet, rackClass: Type[Rack] = Rack,
                 stepperClass: Type[StepperTuner] = StepperTuner,
                 ssaClass: Type[SSA] = SSA, piezoClass: Type[Piezo] = Piezo):
        super().__init__()
        
        self.cryomoduleClass = cryomoduleClass
        self.cavityClass = cavityClass
        self.magnetClass = magnetClass
        self.rackClass = rackClass
        self.stepperClass = stepperClass
        self.ssaClass = ssaClass
        self.piezoClass = piezoClass
    
    def __missing__(self, key):
        if key in L0B:
            linac = linacs['L0B']
        elif key in L1B:
            linac = linacs['L1B']
        elif key in L1BHL:
            linac = linacs['L1B']
        elif key in L2B:
            linac = linacs['L2B']
        elif key in L3B:
            linac = linacs['L3B']
        else:
            raise KeyError(f"Cryomodule {key} not found in any linac region.")
        cryomodule = self.cryomoduleClass(cryoName=key,
                                          linacObject=linac,
                                          cavityClass=self.cavityClass,
                                          magnetClass=self.magnetClass,
                                          rackClass=self.rackClass,
                                          stepperClass=self.stepperClass,
                                          isHarmonicLinearizer=(key in L1BHL),
                                          ssaClass=self.ssaClass,
                                          piezoClass=self.piezoClass)
        self[key] = cryomodule
        return cryomodule


CRYOMODULE_OBJECTS = CryoDict()<|MERGE_RESOLUTION|>--- conflicted
+++ resolved
@@ -225,11 +225,7 @@
             if self.abort_flag:
                 self.abort_pv.put(1)
                 raise utils.StepperAbortError(
-<<<<<<< HEAD
-                        f"Abort Requested for {self} stepper tuner")
-=======
                         f"Abort requested for {self.cavity.cryomodule.name} cavity {self.cavity.number} stepper tuner")
->>>>>>> 2da63e69
             
             print("Motor moving", datetime.now())
             sleep(1)
