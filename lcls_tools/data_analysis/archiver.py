import json
from dataclasses import dataclass
from datetime import datetime, timedelta
from typing import Dict, List, Union
from unittest import TestCase, main as test

import requests

# Python compatibility. The first branch is for 3, the second for 2
try:
    from unittest import mock
except ImportError:
    import mock

# The double braces are to allow for partial formatting
ARCHIVER_URL_FORMATTER = "http://{MACHINE}-archapp.slac.stanford.edu/retrieval/data/{{SUFFIX}}"
SINGLE_RESULT_SUFFIX = "getDataAtTime?at={TIME}-07:00&includeProxies=true"
RANGE_RESULT_SUFFIX = "getData.json"

TIMEOUT = 3


# Adding a data class for easier data handling (so that external functions can
# invoke .values and .timestamps instead of having to remember dictionary keys
<<<<<<< HEAD
@dataclass()
=======
@dataclass
>>>>>>> f5a7b11a
class ArchiverData:
    # todo make this not a union
    # Currently one list if timestamps are shared by all PVs else a dict of
    # pv -> timstamps
    timeStamps: Union[List[datetime], Dict[str, List[datetime]]]
    values: Dict[str, List]


<<<<<<< HEAD
class Archiver(object):
=======
class Archiver:
>>>>>>> f5a7b11a

    # machine is a string that is either "lcls" or "facet"
    def __init__(self, machine):
        # type: (str) -> None
        self.url_formatter = ARCHIVER_URL_FORMATTER.format(MACHINE=machine)

    def getDataAtTime(self, pvList, timeRequested):
        # type: (List[str], datetime) -> ArchiverData

        suffix = SINGLE_RESULT_SUFFIX.format(TIME=timeRequested.isoformat())
        url = self.url_formatter.format(SUFFIX=suffix)

        response = requests.post(url=url, data={"pv": ",".join(pvList)},
                                 timeout=TIMEOUT)

        values = {}
        times = [timeRequested]
        for pv in pvList:
            values[pv] = []

        try:
            jsonData = json.loads(response.text)
            for pv, data in jsonData.items():
                values[pv].append(data[u'val'])

        except ValueError:
            print("JSON error with {PVS} at {TIME}".format(PVS=pvList,
                                                           TIME=timeRequested))
        return ArchiverData(timeStamps=times, values=values)

    def getDataWithTimeInterval(self, pvList, startTime, endTime, timeDelta):
        # type: (List[str], datetime, datetime, timedelta) -> ArchiverData
        currTime = startTime
        times = []
        values = {}
        for pv in pvList:
            values[pv] = []

        while currTime < endTime:
            result = self.getDataAtTime(pvList, currTime)
            times.append(currTime)
            for pv, valueList in result.values.items():
                values[pv].append(valueList.pop())
            currTime += timeDelta

        return ArchiverData(timeStamps=times, values=values)

    # returns timestamps in UTC
    def getValuesOverTimeRange(self, pvList, startTime, endTime, timeDelta=None):
        # type: (List[str], datetime, datetime, timedelta) -> ArchiverData

        if timeDelta:
            return self.getDataWithTimeInterval(pvList, startTime, endTime, timeDelta)
        else:
            url = self.url_formatter.format(SUFFIX=RANGE_RESULT_SUFFIX)

            times = {}
            values = {}

            # TODO figure out how to send all PVs at once
            for pv in pvList:
                times[pv] = []
                values[pv] = []

                # Need to add the -7 because pacific time is UTC-7!
                response = requests.get(url=url, timeout=TIMEOUT,
                                        params={"pv"  : pv,
                                                "from": startTime.isoformat() + "-07:00",
                                                "to"  : endTime.isoformat() + "-07:00"})

                try:
                    jsonData = json.loads(response.text)
                    # It returns a list of len 1 for some godforsaken reason...
                    element = jsonData.pop()
                    for datum in element[u'data']:
                        # TODO implement filtering by BSA PV

                        # Using keys from documentation found at:
                        # https://slacmshankar.github.io/epicsarchiver_docs/userguide.html
                        times[pv].append(datetime.fromtimestamp(datum[u'secs'])
                                         + timedelta(microseconds=datum[u'nanos'] / 1000))
                        values[pv].append(datum[u'val'])

                except ValueError:
                    print("JSON error with {PVS}".format(PVS=pvList))

            return ArchiverData(timeStamps=times, values=values)


class Tester(TestCase):

    def __init__(self, *args, **kwargs):
        super(Tester, self).__init__(*args, **kwargs)
        self.archiver = Archiver("lcls")

        self.time = datetime(year=2020, month=10, day=14, hour=11,
                             minute=56, second=30, microsecond=10)

        self.pvList = ["BEND:LTUH:220:BDES", "BEND:LTUH:280:BDES"]

        self.jsonDict = {u'BEND:LTUH:280:BDES': {u'nanos': 230452646, u'status': 0,
                                                 u'secs' : 1602694677, u'severity': 0,
                                                 u'val'  : 10.7099896749672},
                         u'BEND:LTUH:220:BDES': {u'nanos': 230327182, u'status': 0,
                                                 u'secs' : 1602694677, u'severity': 0,
                                                 u'val'  : 10.709989796551309}}

        self.expectedSingleResult = ArchiverData(timeStamps=[self.time],
                                                 values={'BEND:LTUH:280:BDES': [10.7099896749672],
                                                         'BEND:LTUH:220:BDES': [10.709989796551309]})

        times = [datetime(2020, 10, 4, 11, 56, 30, 10),
                 datetime(2020, 10, 5, 11, 56, 30, 10),
                 datetime(2020, 10, 6, 11, 56, 30, 10),
                 datetime(2020, 10, 7, 11, 56, 30, 10),
                 datetime(2020, 10, 8, 11, 56, 30, 10),
                 datetime(2020, 10, 9, 11, 56, 30, 10),
                 datetime(2020, 10, 10, 11, 56, 30, 10),
                 datetime(2020, 10, 11, 11, 56, 30, 10),
                 datetime(2020, 10, 12, 11, 56, 30, 10),
                 datetime(2020, 10, 13, 11, 56, 30, 10)]

        multiResult280 = [10.69994225003475, 10.69994225003475,
                          10.69994225003475, 10.69994225003475,
                          10.69994225003475, 10.69998960449891,
                          10.709996462228325, 10.709943385505909,
                          10.709999116032312, 10.70997130324195]

        multiResult220 = [10.6999430312505, 10.6999430312505,
                          10.6999430312505, 10.6999430312505,
                          10.6999430312505, 10.699989622852124,
                          10.709996502988615, 10.709944052738756,
                          10.709999125516292, 10.709944052743765]

        self.expectedDeltaResult = ArchiverData(timeStamps=times,
                                                values={'BEND:LTUH:280:BDES': multiResult280,
                                                        'BEND:LTUH:220:BDES': multiResult220})

        times220 = [datetime(2020, 10, 1, 10, 7, 28, 958256),
                    datetime(2020, 10, 8, 12, 45, 6, 319376),
                    datetime(2020, 10, 8, 12, 46, 35, 772626),
                    datetime(2020, 10, 9, 19, 28, 22, 560327),
                    datetime(2020, 10, 9, 19, 28, 22, 574587),
                    datetime(2020, 10, 10, 7, 2, 54, 736791),
                    datetime(2020, 10, 10, 7, 2, 54, 749858),
                    datetime(2020, 10, 10, 11, 28, 31, 542118),
                    datetime(2020, 10, 10, 11, 28, 31, 558124),
                    datetime(2020, 10, 10, 11, 30, 11, 597275),
                    datetime(2020, 10, 10, 11, 30, 11, 611033),
                    datetime(2020, 10, 10, 12, 12, 27, 536147),
                    datetime(2020, 10, 10, 12, 12, 27, 548572),
                    datetime(2020, 10, 10, 12, 14, 17, 51221),
                    datetime(2020, 10, 10, 12, 14, 17, 63504),
                    datetime(2020, 10, 10, 19, 13, 49, 999732),
                    datetime(2020, 10, 10, 19, 13, 50, 20727),
                    datetime(2020, 10, 10, 21, 17, 50, 745971),
                    datetime(2020, 10, 10, 21, 17, 50, 759017),
                    datetime(2020, 10, 11, 8, 16, 40, 807250),
                    datetime(2020, 10, 11, 8, 16, 40, 828308),
                    datetime(2020, 10, 11, 13, 35, 59, 856847),
                    datetime(2020, 10, 11, 13, 35, 59, 873173),
                    datetime(2020, 10, 11, 19, 10, 53, 267398),
                    datetime(2020, 10, 11, 19, 10, 53, 283267),
                    datetime(2020, 10, 12, 7, 1, 58, 347961),
                    datetime(2020, 10, 12, 7, 1, 58, 363723),
                    datetime(2020, 10, 12, 7, 3, 58, 147691),
                    datetime(2020, 10, 12, 7, 3, 58, 163525),
                    datetime(2020, 10, 12, 8, 52, 59, 762773),
                    datetime(2020, 10, 12, 8, 52, 59, 774941),
                    datetime(2020, 10, 12, 8, 55, 23, 547260),
                    datetime(2020, 10, 12, 8, 55, 23, 556180),
                    datetime(2020, 10, 12, 19, 10, 56, 622353),
                    datetime(2020, 10, 12, 19, 10, 56, 646231),
                    datetime(2020, 10, 13, 7, 2, 45, 437514),
                    datetime(2020, 10, 13, 7, 2, 45, 453417),
                    datetime(2020, 10, 13, 19, 22, 23, 953137),
                    datetime(2020, 10, 13, 19, 22, 23, 956755),
                    datetime(2020, 10, 13, 20, 50, 35, 47622),
                    datetime(2020, 10, 13, 20, 50, 35, 61813),
                    datetime(2020, 10, 13, 22, 41, 53, 685372),
                    datetime(2020, 10, 13, 22, 41, 53, 701048),
                    datetime(2020, 10, 14, 8, 18, 56, 806400),
                    datetime(2020, 10, 14, 8, 18, 59, 31178),
                    datetime(2020, 10, 14, 8, 39, 51, 310347),
                    datetime(2020, 10, 14, 8, 39, 51, 326525),
                    datetime(2020, 10, 14, 9, 48, 12, 690673),
                    datetime(2020, 10, 14, 9, 48, 12, 706435),
                    datetime(2020, 10, 14, 9, 57, 2, 59583),
                    datetime(2020, 10, 14, 9, 57, 2, 72604),
                    datetime(2020, 10, 14, 9, 57, 57, 213193),
                    datetime(2020, 10, 14, 9, 57, 57, 230327)]

        values220 = [10.6999430312505, 10.699979249418897, 10.699989622852124,
                     10.67654020042446, 9.770055309041588, 9.793692412032708,
                     10.709944052743694, 10.709972026207458, 10.709986012939506,
                     10.709993006305572, 10.709996502988615, 10.70999825133014,
                     10.7099991255009, 10.709999562586281, 10.709999781128973,
                     10.686298700721027, 9.77005590174055, 9.770027949616914,
                     9.770013973555422, 9.793692331297219, 10.709944052738756,
                     10.709972026204987, 10.709986012938272, 10.686298673830388,
                     9.770055901738909, 9.793692413190362, 10.709944052743765,
                     10.709972026371666, 10.70998601318578, 10.709993006428709,
                     10.709996503050183, 10.709998251360922, 10.709999125516292,
                     10.686298699440549, 9.770055901740472, 9.770055901740472,
                     10.709944052743765, 10.674551039870032, 9.33804076038104,
                     9.33802038007131, 9.338010189916668, 9.338005094839403,
                     9.338002547300784, 9.37342598109211, 10.709959185874963,
                     10.709979592937366, 10.709989796468655, 10.674551128973944,
                     9.338040760145944, 9.373426056057786, 10.70995918620558,
                     10.709979593102673, 10.709989796551309]

        times280 = [datetime(2020, 10, 1, 10, 7, 28, 959441),
                    datetime(2020, 10, 8, 12, 45, 6, 319491),
                    datetime(2020, 10, 8, 12, 46, 35, 772712),
                    datetime(2020, 10, 9, 19, 28, 22, 560535),
                    datetime(2020, 10, 9, 19, 28, 22, 574701),
                    datetime(2020, 10, 10, 7, 2, 54, 736911),
                    datetime(2020, 10, 10, 7, 2, 54, 749977),
                    datetime(2020, 10, 10, 11, 28, 31, 543509),
                    datetime(2020, 10, 10, 11, 28, 31, 558468),
                    datetime(2020, 10, 10, 11, 30, 11, 597557),
                    datetime(2020, 10, 10, 11, 30, 11, 611438),
                    datetime(2020, 10, 10, 12, 12, 27, 536397),
                    datetime(2020, 10, 10, 12, 12, 27, 548782),
                    datetime(2020, 10, 10, 12, 14, 17, 51767),
                    datetime(2020, 10, 10, 12, 14, 17, 64163),
                    datetime(2020, 10, 10, 19, 13, 50, 99),
                    datetime(2020, 10, 10, 19, 13, 50, 20908),
                    datetime(2020, 10, 10, 21, 17, 50, 746146),
                    datetime(2020, 10, 10, 21, 17, 50, 759728),
                    datetime(2020, 10, 11, 8, 16, 40, 807748),
                    datetime(2020, 10, 11, 8, 16, 40, 828411),
                    datetime(2020, 10, 11, 13, 35, 59, 857087),
                    datetime(2020, 10, 11, 13, 35, 59, 873564),
                    datetime(2020, 10, 11, 19, 10, 53, 267692),
                    datetime(2020, 10, 11, 19, 10, 53, 283628),
                    datetime(2020, 10, 12, 7, 1, 58, 348162),
                    datetime(2020, 10, 12, 7, 1, 58, 363988),
                    datetime(2020, 10, 12, 7, 3, 58, 147805),
                    datetime(2020, 10, 12, 7, 3, 58, 163655),
                    datetime(2020, 10, 12, 8, 52, 59, 763044),
                    datetime(2020, 10, 12, 8, 52, 59, 774990),
                    datetime(2020, 10, 12, 8, 55, 23, 547646),
                    datetime(2020, 10, 12, 8, 55, 23, 556382),
                    datetime(2020, 10, 12, 19, 10, 56, 623227),
                    datetime(2020, 10, 12, 19, 10, 56, 646271),
                    datetime(2020, 10, 13, 7, 2, 45, 437934),
                    datetime(2020, 10, 13, 7, 2, 45, 453955),
                    datetime(2020, 10, 13, 19, 22, 23, 953208),
                    datetime(2020, 10, 13, 19, 22, 23, 957532),
                    datetime(2020, 10, 13, 20, 50, 35, 48059),
                    datetime(2020, 10, 13, 20, 50, 35, 62517),
                    datetime(2020, 10, 13, 22, 41, 53, 685774),
                    datetime(2020, 10, 13, 22, 41, 53, 701386),
                    datetime(2020, 10, 14, 8, 18, 53, 995482),
                    datetime(2020, 10, 14, 8, 18, 59, 31493),
                    datetime(2020, 10, 14, 8, 39, 51, 310522),
                    datetime(2020, 10, 14, 8, 39, 51, 326574),
                    datetime(2020, 10, 14, 9, 48, 12, 691229),
                    datetime(2020, 10, 14, 9, 48, 12, 706604),
                    datetime(2020, 10, 14, 9, 57, 2, 59711),
                    datetime(2020, 10, 14, 9, 57, 2, 72728),
                    datetime(2020, 10, 14, 9, 57, 57, 213338),
                    datetime(2020, 10, 14, 9, 57, 57, 230453)]

        values280 = [10.69994225003475, 10.699979211981582, 10.69998960449891,
                     10.687312044187102, 9.770055963611634, 9.770055963611634,
                     10.709943385515894, 10.709971693095635, 10.709985846885697,
                     10.709992923780774, 10.709996462228325, 10.709998231452104,
                     10.709999116063994, 10.709999558369939, 10.70999977952291,
                     10.697186720340568, 9.77005656216933, 9.770028279242446,
                     9.770014137779373, 9.782807864659569, 10.709943385505909,
                     10.709971693090642, 10.7099858468832, 10.69718666591663,
                     9.770056562166012, 9.782808030382437, 10.709943385516041,
                     10.709971692757772, 10.709985846378824, 10.709992923527338,
                     10.709996462101607, 10.709998231388743, 10.709999116032312,
                     10.697186717748826, 9.770056562169172, 9.770056562169172,
                     10.70997130324195, 10.70997130324195, 9.338041239945333,
                     9.338020621211182, 9.338010311844357, 9.338005157161007,
                     9.338002579819346, 9.357603822477754, 10.709958700542789,
                     10.709979350271261, 10.7099896751356, 10.690381982944237,
                     9.33804124242413, 9.33804124242413, 10.709958699869212,
                     10.709979349934471, 10.7099896749672]

        self.expectedNoDeltaResult = ArchiverData(timeStamps={'BEND:LTUH:280:BDES': times280,
                                                              'BEND:LTUH:220:BDES': times220},
                                                  values={'BEND:LTUH:280:BDES': values280,
                                                          'BEND:LTUH:220:BDES': values220})

    # Utility class to be used for mocking a response to requests.post
    class MockResponse(object):
        def __init__(self):
            self.text = ""

    @mock.patch("requests.post")
    @mock.patch("json.loads")
    def testGetDataAtTimeMockedData(self, mockedLoads, mockedPost):

        mockedLoads.return_value = self.jsonDict
        mockedPost.return_value = self.MockResponse()

        self.assertEqual(self.archiver.getDataAtTime(self.pvList,
                                                     self.time),
                         self.expectedSingleResult)

    def testGetDataAtTime(self):
        try:
            self.assertEqual(self.archiver.getDataAtTime(self.pvList,
                                                         self.time),
                             self.expectedSingleResult)
        except requests.exceptions.Timeout:
            self.skipTest("testGetDataAtTime connection timed out")

    def testGetDataWithTimeInterval(self):
        try:
            self.assertEqual(self.archiver.getDataWithTimeInterval(self.pvList,
                                                                   self.time - timedelta(days=10),
                                                                   self.time,
                                                                   timedelta(days=1)),
                             self.expectedDeltaResult)

        except requests.exceptions.Timeout:
            self.skipTest("testGetDataWithTimeInterval connection timed out")

    def testGetDataWithTimeIntervalMocked(self):
        def side_effect(pvList, time):
            self.assertEqual(pvList, self.pvList)

            if time == datetime(2020, 10, 4, 11, 56, 30, 10):
                return ArchiverData(timeStamps=[datetime(2020, 10, 4, 11, 56, 30, 10)],
                                    values={u'BEND:LTUH:280:BDES': [10.69994225003475],
                                            u'BEND:LTUH:220:BDES': [10.6999430312505]})
            elif time == datetime(2020, 10, 5, 11, 56, 30, 10):
                return ArchiverData(timeStamps=[datetime(2020, 10, 5, 11, 56, 30, 10)],
                                    values={u'BEND:LTUH:280:BDES': [10.69994225003475],
                                            u'BEND:LTUH:220:BDES': [10.6999430312505]})
            elif time == datetime(2020, 10, 6, 11, 56, 30, 10):
                return ArchiverData(timeStamps=[datetime(2020, 10, 6, 11, 56, 30, 10)],
                                    values={u'BEND:LTUH:280:BDES': [10.69994225003475],
                                            u'BEND:LTUH:220:BDES': [10.6999430312505]})
            elif time == datetime(2020, 10, 7, 11, 56, 30, 10):
                return ArchiverData(timeStamps=[datetime(2020, 10, 7, 11, 56, 30, 10)],
                                    values={u'BEND:LTUH:280:BDES': [10.69994225003475],
                                            u'BEND:LTUH:220:BDES': [10.6999430312505]})
            elif time == datetime(2020, 10, 8, 11, 56, 30, 10):
                return ArchiverData(timeStamps=[datetime(2020, 10, 8, 11, 56, 30, 10)],
                                    values={u'BEND:LTUH:280:BDES': [10.69994225003475],
                                            u'BEND:LTUH:220:BDES': [10.6999430312505]})
            elif time == datetime(2020, 10, 9, 11, 56, 30, 10):
                return ArchiverData(timeStamps=[datetime(2020, 10, 9, 11, 56, 30, 10)],
                                    values={u'BEND:LTUH:280:BDES': [10.69998960449891],
                                            u'BEND:LTUH:220:BDES': [10.699989622852124]})
            elif time == datetime(2020, 10, 10, 11, 56, 30, 10):
                return ArchiverData(timeStamps=[datetime(2020, 10, 10, 11, 56, 30, 10)],
                                    values={u'BEND:LTUH:280:BDES': [10.709996462228325],
                                            u'BEND:LTUH:220:BDES': [10.709996502988615]})
            elif time == datetime(2020, 10, 11, 11, 56, 30, 10):
                return ArchiverData(timeStamps=[datetime(2020, 10, 11, 11, 56, 30, 10)],
                                    values={u'BEND:LTUH:280:BDES': [10.709943385505909],
                                            u'BEND:LTUH:220:BDES': [10.709944052738756]})
            elif time == datetime(2020, 10, 12, 11, 56, 30, 10):
                return ArchiverData(timeStamps=[datetime(2020, 10, 12, 11, 56, 30, 10)],
                                    values={u'BEND:LTUH:280:BDES': [10.709999116032312],
                                            u'BEND:LTUH:220:BDES': [10.709999125516292]})
            elif time == datetime(2020, 10, 13, 11, 56, 30, 10):
                return ArchiverData(timeStamps=[datetime(2020, 10, 13, 11, 56, 30, 10)],
                                    values={u'BEND:LTUH:280:BDES': [10.70997130324195],
                                            u'BEND:LTUH:220:BDES': [10.709944052743765]})
            else:
                raise Exception("Unexpected datetime")

        self.archiver.getDataAtTime = mock.MagicMock(name="getDataAtTime")
        self.archiver.getDataAtTime.side_effect = side_effect

        self.assertEqual(self.archiver.getDataWithTimeInterval(self.pvList,
                                                               self.time - timedelta(days=10),
                                                               self.time,
                                                               timedelta(days=1)),
                         self.expectedDeltaResult)

    def testGetValuesOverTimeRange(self):
        try:
            self.assertEqual(self.archiver.getValuesOverTimeRange(self.pvList,
                                                                  self.time - timedelta(days=10),
                                                                  self.time),
                             self.expectedNoDeltaResult)

        except requests.exceptions.Timeout:
            self.skipTest("testGetValuesOverTimeRange connection timed out")


if __name__ == "__main__":
    test()<|MERGE_RESOLUTION|>--- conflicted
+++ resolved
@@ -22,11 +22,7 @@
 
 # Adding a data class for easier data handling (so that external functions can
 # invoke .values and .timestamps instead of having to remember dictionary keys
-<<<<<<< HEAD
-@dataclass()
-=======
 @dataclass
->>>>>>> f5a7b11a
 class ArchiverData:
     # todo make this not a union
     # Currently one list if timestamps are shared by all PVs else a dict of
@@ -35,11 +31,7 @@
     values: Dict[str, List]
 
 
-<<<<<<< HEAD
-class Archiver(object):
-=======
 class Archiver:
->>>>>>> f5a7b11a
 
     # machine is a string that is either "lcls" or "facet"
     def __init__(self, machine):
